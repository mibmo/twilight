--- conflicted
+++ resolved
@@ -33,15 +33,12 @@
     pub(crate) ratelimit_payloads: bool,
     pub(crate) session_id: Option<Box<str>>,
     pub(crate) sequence: Option<u64>,
-<<<<<<< HEAD
     pub(crate) shard: [u64; 2],
-=======
     #[cfg(any(
         feature = "native",
         feature = "rustls-native-roots",
         feature = "rustls-webpki-roots"
     ))]
->>>>>>> aa783695
     pub(crate) tls: Option<TlsContainer>,
     pub(super) token: Box<str>,
 }
