--- conflicted
+++ resolved
@@ -1,11 +1,6 @@
 use crate::EventTypeFlags;
 use std::{borrow::Cow, sync::Arc};
 use twilight_gateway_queue::Queue;
-<<<<<<< HEAD
-#[cfg(feature = "twilight-http")]
-use twilight_http::Client;
-=======
->>>>>>> 382dcdfe
 use twilight_model::gateway::{
     payload::outgoing::{identify::IdentifyProperties, update_presence::UpdatePresencePayload},
     Intents,
@@ -28,11 +23,6 @@
 pub struct Config {
     pub(super) event_types: EventTypeFlags,
     pub(super) gateway_url: Cow<'static, str>,
-<<<<<<< HEAD
-    #[cfg(feature = "twilight-http")]
-    pub(super) http_client: Arc<Client>,
-=======
->>>>>>> 382dcdfe
     pub(super) identify_properties: Option<IdentifyProperties>,
     pub(super) intents: Intents,
     pub(super) large_threshold: u64,
@@ -62,16 +52,6 @@
         &self.gateway_url
     }
 
-<<<<<<< HEAD
-    /// Return an immutable reference to the `twilight_http` client to be used
-    /// by the shard.
-    #[cfg(feature = "twilight-http")]
-    pub fn http_client(&self) -> &Client {
-        &self.http_client
-    }
-
-=======
->>>>>>> 382dcdfe
     /// Return an immutable reference to the identification properties the shard
     /// will use.
     pub const fn identify_properties(&self) -> Option<&IdentifyProperties> {
