--- conflicted
+++ resolved
@@ -181,17 +181,10 @@
         self
     }
 
-<<<<<<< HEAD
     /// Set the HTTP client for retrieving the recommended shard count, if not
     /// manually specified with [`shard_scheme`].
     ///
     /// Default is a new, unconfigured HTTP client.
-=======
-    /// Set the `twilight_http` Client used by the cluster.
-    ///
-    /// This is needed so that the cluster can retrieve gateway
-    /// information.
->>>>>>> 382dcdfe
     ///
     /// [`shard_scheme`]: Self::shard_scheme
     #[cfg(feature = "twilight-http")]
