--- conflicted
+++ resolved
@@ -84,16 +84,9 @@
         let cache = InMemoryCache::new();
 
         let stage_instance = StageInstance {
-<<<<<<< HEAD
             channel_id: Id::new(1),
-            discoverable_disabled: true,
             guild_id: Id::new(2),
             id: Id::new(3),
-=======
-            channel_id: ChannelId::new(1).expect("non zero"),
-            guild_id: GuildId::new(2).expect("non zero"),
-            id: StageId::new(3).expect("non zero"),
->>>>>>> c545c97e
             privacy_level: PrivacyLevel::GuildOnly,
             topic: "topic".into(),
         };
