--- conflicted
+++ resolved
@@ -12,12 +12,8 @@
 publish = false
 repository = "https://github.com/twilight-rs/twilight"
 readme = "README.md"
-<<<<<<< HEAD
 rust-version = "1.57"
-version = "0.8.3"
-=======
 version = "0.8.4"
->>>>>>> e539d4c3
 
 [dependencies]
 bitflags = { default-features = false, version = "1" }
